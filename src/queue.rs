// Copyright 2019 TiKV Project Authors. Licensed under Apache-2.0.

//! The task queues available for the thread pool.
//!
//! A task queue has two parts: a shared `[TaskInjector]` and several
//! [`LocalQueue`]s. Unlike usual MPMC queues, [`LocalQueue`] is not required
//! to be `Sync`. The thread pool will use one [`LocalQueue`] per thread,
//! which make it possible to do extreme optimizations and define complicated
//! data structs.

<<<<<<< HEAD
pub mod multilevel;
=======
mod extras;
mod simple;

pub use self::extras::Extras;
>>>>>>> e80ef420

use std::time::Instant;

/// A cell containing a task and needed extra information.
pub trait TaskCell {
    /// Gets mutable extra information.
    fn mut_extras(&mut self) -> &mut Extras;
}

/// The injector of a task queue.
pub struct TaskInjector<T>(InjectorInner<T>);

enum InjectorInner<T> {
    Simple(simple::QueueInjector<T>),
}

impl<T: TaskCell + Send> TaskInjector<T> {
    /// Pushes a task to the queue.
    pub fn push(&self, task_cell: T) {
        match self.0 {
            InjectorInner::Simple(ref s) => s.push(task_cell),
        }
    }
}

/// Popped task cell from a task queue.
pub struct Pop<T> {
    /// The task cell
    pub task_cell: T,

    /// When the task was pushed to the queue.
    pub schedule_time: Instant,

    /// Whether the task comes from the current [`LocalQueue`] instead of being
    /// just stolen from the injector or other [`LocalQueue`]s.
    pub from_local: bool,
}

/// The local queue of a task queue.
pub struct LocalQueue<T>(LocalQueueInner<T>);

enum LocalQueueInner<T> {
    Simple(simple::QueueLocal<T>),
}

impl<T: TaskCell + Send> LocalQueue<T> {
    /// Pushes a task to the local queue.
    pub fn push(&mut self, task_cell: T) {
        match self.0 {
            LocalQueueInner::Simple(ref mut s) => s.push(task_cell),
        }
    }

    /// Gets a task cell from the queue. Returns `None` if there is no task cell
    /// available.
    pub fn pop(&mut self) -> Option<Pop<T>> {
        match self.0 {
            LocalQueueInner::Simple(ref mut s) => s.pop(),
        }
    }
}

/// Creates a task queue that allows given number consumers.
pub fn simple<T>(local_num: usize) -> (TaskInjector<T>, Vec<LocalQueue<T>>) {
    let (injector, locals) = simple::create(local_num);
    (
        TaskInjector(InjectorInner::Simple(injector)),
        locals
            .into_iter()
            .map(|i| LocalQueue(LocalQueueInner::Simple(i)))
            .collect(),
    )
}<|MERGE_RESOLUTION|>--- conflicted
+++ resolved
@@ -8,14 +8,11 @@
 //! which make it possible to do extreme optimizations and define complicated
 //! data structs.
 
-<<<<<<< HEAD
-pub mod multilevel;
-=======
 mod extras;
+mod multilevel;
 mod simple;
 
 pub use self::extras::Extras;
->>>>>>> e80ef420
 
 use std::time::Instant;
 
