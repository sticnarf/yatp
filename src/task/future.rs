--- conflicted
+++ resolved
@@ -286,13 +286,11 @@
             WakeLater::new(waker_tx.clone()).await;
             res_tx.send(2).unwrap();
         };
-<<<<<<< HEAD
-        local.spawn(TaskCell::new(fut, local.remote(), Extras::simple_default()));
-=======
-        local
-            .remote
-            .spawn(TaskCell::new(fut, local.remote.clone(), Default::default()));
->>>>>>> 286ed4d7
+        local.remote.spawn(TaskCell::new(
+            fut,
+            local.remote.clone(),
+            Extras::simple_default(),
+        ));
 
         local.handle_once();
         assert_eq!(res_rx.recv().unwrap(), 1);
@@ -353,13 +351,11 @@
             PendingOnce::new().await;
             res_tx.send(2).unwrap();
         };
-<<<<<<< HEAD
-        local.spawn(TaskCell::new(fut, local.remote(), Extras::simple_default()));
-=======
-        local
-            .remote
-            .spawn(TaskCell::new(fut, local.remote.clone(), Default::default()));
->>>>>>> 286ed4d7
+        local.remote.spawn(TaskCell::new(
+            fut,
+            local.remote.clone(),
+            Extras::simple_default(),
+        ));
 
         local.handle_once();
         assert_eq!(res_rx.recv().unwrap(), 1);
@@ -380,13 +376,11 @@
             PendingOnce::new().await;
             res_tx.send(4).unwrap();
         };
-<<<<<<< HEAD
-        local.spawn(TaskCell::new(fut, local.remote(), Extras::simple_default()));
-=======
-        local
-            .remote
-            .spawn(TaskCell::new(fut, local.remote.clone(), Default::default()));
->>>>>>> 286ed4d7
+        local.remote.spawn(TaskCell::new(
+            fut,
+            local.remote.clone(),
+            Extras::simple_default(),
+        ));
 
         local.handle_once();
         assert_eq!(res_rx.recv().unwrap(), 1);
