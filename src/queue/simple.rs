--- conflicted
+++ resolved
@@ -5,12 +5,7 @@
 //! The instant when the task cell is pushed into the queue is recorded
 //! in the extras.
 
-<<<<<<< HEAD
-use super::{LocalQueue, Pop, TaskCell, TaskInjector};
-use crate::queue::Extras;
-=======
 use super::{Pop, TaskCell};
->>>>>>> e80ef420
 
 use crossbeam_deque::{Injector, Steal, Stealer, Worker};
 use rand::prelude::*;
