// Copyright 2019 TiKV Project Authors. Licensed under Apache-2.0.

//! A multilevel feedback task queue. Long-running tasks are pushed to levels
//! with lower priority.
//!
//! The task queue requires that the accompanying [`MultilevelRunner`] must be
//! used to collect necessary information.

<<<<<<< HEAD
use super::{LocalQueueBuilder, Pop, TaskCell};
=======
use super::{Pop, TaskCell};
use crate::metrics::*;
>>>>>>> fe59cbc6
use crate::pool::{Local, Runner, RunnerBuilder};

use crossbeam_deque::{Injector, Steal, Stealer, Worker};
use dashmap::DashMap;
use prometheus::local::LocalIntCounter;
use prometheus::{Gauge, IntCounter};
use rand::prelude::*;
use std::cell::Cell;
<<<<<<< HEAD
use std::cmp;
use std::iter;
use std::rc::Rc;
use std::sync::atomic::{AtomicBool, AtomicU32, AtomicU64, AtomicUsize, Ordering::SeqCst};
=======
use std::sync::atomic::{AtomicBool, AtomicUsize, Ordering::SeqCst};
>>>>>>> fe59cbc6
use std::sync::{Arc, Mutex};
use std::time::{Duration, Instant};
use std::{f64, fmt, iter};

const LEVEL_NUM: usize = 3;

/// The chance ratio of level 1 and level 2 tasks.
const CHANCE_RATIO: u32 = 4;

const DEFAULT_CLEANUP_OLD_MAP_INTERVAL: Duration = Duration::from_secs(10);

/// When local total elapsed time exceeds this value in microseconds, the local
/// metrics is flushed to the global atomic metrics and try to trigger chance
/// adjustment.
const FLUSH_LOCAL_THRESHOLD_US: i64 = 100_000;

/// When the incremental total elapsed time exceeds this value, it will try to
/// adjust level chances and reset the total elapsed time.
const ADJUST_CHANCE_INTERVAL_US: i64 = 1_000_000;

/// When the deviation between the target and the actual level 0 proportion
/// exceeds this value, level chances need to be adjusted.
const ADJUST_CHANCE_THRESHOLD: f64 = 0.05;

/// The initial chance that a level 0 task is scheduled.
///
/// The value is not so important because the actual chance will be adjusted
/// according to the real-time workload.
const INIT_LEVEL0_CHANCE: f64 = 0.8;

const MIN_LEVEL0_CHANCE: f64 = 0.5;
const MAX_LEVEL0_CHANCE: f64 = 0.98;

/// The amount that the level 0 chance is increased or decreased each time.
const ADJUST_AMOUNT: f64 = 0.06;

/// The injector of a multilevel task queue.
pub(crate) struct TaskInjector<T> {
    level_injectors: Arc<[Injector<T>; LEVEL_NUM]>,
    manager: Arc<LevelManager>,
}

impl<T> Clone for TaskInjector<T> {
    fn clone(&self) -> Self {
        Self {
            level_injectors: self.level_injectors.clone(),
            manager: self.manager.clone(),
        }
    }
}

impl<T> TaskInjector<T>
where
    T: TaskCell + Send,
{
    pub(super) fn push(&self, mut task_cell: T) {
        self.manager.prepare_before_push(&mut task_cell);
        let level = task_cell.mut_extras().current_level as usize;
        self.level_injectors[level].push(task_cell);
    }
}

/// The local queue of a multilevel task queue.
pub(crate) struct LocalQueue<T> {
    local_queue: Rc<Worker<T>>,
    level_injectors: Arc<[Injector<T>; LEVEL_NUM]>,
    stealers: Vec<Stealer<T>>,
    manager: Arc<LevelManager>,
}

impl<T> LocalQueue<T>
where
    T: TaskCell,
{
    pub(super) fn push(&mut self, mut task_cell: T) {
        self.manager.prepare_before_push(&mut task_cell);
        self.local_queue.push(task_cell);
    }

    pub(super) fn pop(&mut self) -> Option<Pop<T>> {
        fn into_pop<T>(mut t: T, from_local: bool) -> Pop<T>
        where
            T: TaskCell,
        {
            let schedule_time = t.mut_extras().schedule_time.unwrap();
            Pop {
                task_cell: t,
                schedule_time,
                from_local,
            }
        }

        if let Some(t) = self.local_queue.pop() {
            return Some(into_pop(t, true));
        }
        let mut rng = thread_rng();
        let mut need_retry = true;
        let level0_chance = self.manager.level0_chance.get();
        while need_retry {
            need_retry = false;
            let expected_level = if rng.gen::<f64>() < level0_chance {
                0
            } else {
                (1..LEVEL_NUM - 1)
                    .find(|_| rng.gen_ratio(CHANCE_RATIO, CHANCE_RATIO + 1))
                    .unwrap_or(LEVEL_NUM - 1)
            };
            match self.level_injectors[expected_level].steal_batch_and_pop(&self.local_queue) {
                Steal::Success(t) => return Some(into_pop(t, false)),
                Steal::Retry => need_retry = true,
                _ => {}
            }
            if !self.stealers.is_empty() {
                let mut found = None;
                for (idx, stealer) in self.stealers.iter().enumerate() {
                    match stealer.steal_batch_and_pop(&self.local_queue) {
                        Steal::Success(t) => {
                            found = Some((idx, into_pop(t, false)));
                            break;
                        }
                        Steal::Retry => need_retry = true,
                        _ => {}
                    }
                }
                if let Some((idx, task)) = found {
                    let last_pos = self.stealers.len() - 1;
                    self.stealers.swap(idx, last_pos);
                    return Some(task);
                }
            }
            for injector in self
                .level_injectors
                .iter()
                .chain(&*self.level_injectors)
                .skip(expected_level + 1)
                .take(LEVEL_NUM - 1)
            {
                match injector.steal_batch_and_pop(&self.local_queue) {
                    Steal::Success(t) => return Some(into_pop(t, false)),
                    Steal::Retry => need_retry = true,
                    _ => {}
                }
            }
        }
        None
    }

    pub(super) fn local_injector(&self) -> LocalInjector<T> {
        LocalInjector {
            manager: self.manager.clone(),
            worker: self.local_queue.clone(),
        }
    }
}

pub(crate) struct LocalInjector<T> {
    manager: Arc<LevelManager>,
    worker: Rc<Worker<T>>,
}

impl<T: TaskCell> LocalInjector<T> {
    pub(super) fn push(&self, mut task: T) {
        self.manager.prepare_before_push(&mut task);
        self.worker.push(task);
    }
}

/// The runner builder for multilevel task queues.
///
/// It can be created by [`Builder::runner_builder`].
pub struct MultilevelRunnerBuilder<B> {
    inner: B,
    manager: Arc<LevelManager>,
}

impl<B, R, T> RunnerBuilder for MultilevelRunnerBuilder<B>
where
    B: RunnerBuilder<Runner = R>,
    R: Runner<TaskCell = T>,
    T: TaskCell,
{
    type Runner = MultilevelRunner<R>;

    fn build(&mut self) -> Self::Runner {
        MultilevelRunner {
            inner: self.inner.build(),
            manager: self.manager.clone(),
            local_level0_elapsed_us: self.manager.level0_elapsed_us.local(),
            local_total_elapsed_us: self.manager.total_elapsed_us.local(),
        }
    }
}

/// The runner for multilevel task queues.
///
/// The runner helps multilevel task queues collect additional information.
/// [`MultilevelRunnerBuilder`] is the [`RunnerBuilder`] for this runner.
pub struct MultilevelRunner<R> {
    inner: R,
    manager: Arc<LevelManager>,
    local_level0_elapsed_us: LocalIntCounter,
    local_total_elapsed_us: LocalIntCounter,
}

impl<R, T> Runner for MultilevelRunner<R>
where
    R: Runner<TaskCell = T>,
    T: TaskCell,
{
    type TaskCell = T;

    fn start(&mut self, local: &mut Local<T>) {
        self.inner.start(local)
    }

    fn handle(&mut self, local: &mut Local<T>, mut task_cell: T) -> bool {
        let extras = task_cell.mut_extras();
        let running_time = extras.running_time.clone();
        let level = extras.current_level;
        let begin = Instant::now();
        let res = self.inner.handle(local, task_cell);
        let elapsed = begin.elapsed();
        if let Some(running_time) = running_time {
            running_time.inc_by(elapsed);
        }
        let elapsed_us = elapsed.as_micros() as i64;
        if level == 0 {
            self.local_level0_elapsed_us.inc_by(elapsed_us);
        }
        self.local_total_elapsed_us.inc_by(elapsed_us);
        let local_total = self.local_total_elapsed_us.get();
        if local_total > FLUSH_LOCAL_THRESHOLD_US {
            self.local_level0_elapsed_us.flush();
            self.local_total_elapsed_us.flush();
            self.manager.maybe_adjust_chance();
        }
        res
    }

    fn pause(&mut self, local: &mut Local<T>) -> bool {
        self.inner.pause(local)
    }

    fn resume(&mut self, local: &mut Local<T>) {
        self.inner.resume(local)
    }

    fn end(&mut self, local: &mut Local<T>) {
        self.inner.end(local)
    }
}

struct LevelManager {
    level0_elapsed_us: IntCounter,
    total_elapsed_us: IntCounter,
    task_elapsed_map: TaskElapsedMap,
    level_time_threshold: [Duration; LEVEL_NUM - 1],
    level0_chance: Gauge,
    level0_proportion_target: f64,
    adjusting: AtomicBool,
    last_level0_elapsed_us: Cell<i64>,
    last_total_elapsed_us: Cell<i64>,
}

/// Safety: `last_level0_elapsed_us` and `last_total_elapsed_us` are only used
/// in `maybe_adjust_chance`. `maybe_adjust_chance` is protected by `adjusting`
/// so we can make sure only one thread can access them at the same time.
unsafe impl Sync for LevelManager {}

impl LevelManager {
    fn prepare_before_push<T>(&self, task_cell: &mut T)
    where
        T: TaskCell,
    {
        let extras = task_cell.mut_extras();
        let task_id = extras.task_id;
        let running_time = extras
            .running_time
            .get_or_insert_with(|| self.task_elapsed_map.get_elapsed(task_id));
        let current_level = match extras.fixed_level {
            Some(level) => level,
            None => {
                let running_time = running_time.as_duration();
                self.level_time_threshold
                    .iter()
                    .enumerate()
                    .find(|(_, &threshold)| running_time < threshold)
                    .map(|(level, _)| level)
                    .unwrap_or(LEVEL_NUM - 1) as u8
            }
        };
        extras.current_level = current_level;
        extras.schedule_time = Some(now());
    }

    fn maybe_adjust_chance(&self) {
        if self.adjusting.compare_and_swap(false, true, SeqCst) {
            return;
        }
        // The statistics may be not so accurate because we cannot load two
        // atomics at the same time.
        let total = self.total_elapsed_us.get();
        let total_diff = total - self.last_total_elapsed_us.get();
        if total_diff < ADJUST_CHANCE_INTERVAL_US {
            // Needn't change it now.
            self.adjusting.store(false, SeqCst);
            return;
        }
        let level0 = self.level0_elapsed_us.get();
        let level0_diff = level0 - self.last_level0_elapsed_us.get();
        self.last_total_elapsed_us.set(total);
        self.last_level0_elapsed_us.set(level0);

        let current_proportion = level0_diff as f64 / total_diff as f64;
        let proportion_diff = self.level0_proportion_target - current_proportion;
        let level0_chance = self.level0_chance.get();
        let new_chance = if proportion_diff > ADJUST_CHANCE_THRESHOLD {
            f64::min(level0_chance + ADJUST_AMOUNT, MAX_LEVEL0_CHANCE)
        } else if proportion_diff < -ADJUST_CHANCE_THRESHOLD {
            f64::max(level0_chance - ADJUST_AMOUNT, MIN_LEVEL0_CHANCE)
        } else {
            level0_chance
        };
        self.level0_chance.set(new_chance);
        self.adjusting.store(false, SeqCst);
    }
}

pub(crate) struct ElapsedTime(IntCounter);

impl ElapsedTime {
    fn as_duration(&self) -> Duration {
        Duration::from_micros(self.0.get() as u64)
    }

    fn inc_by(&self, t: Duration) {
        self.0.inc_by(t.as_micros() as i64);
    }

    #[cfg(test)]
    fn from_duration(dur: Duration) -> Self {
        let elapsed = ElapsedTime::default();
        elapsed.inc_by(dur);
        elapsed
    }
}

impl Default for ElapsedTime {
    fn default() -> ElapsedTime {
        ElapsedTime(IntCounter::new("_", "_").unwrap())
    }
}

impl fmt::Debug for ElapsedTime {
    fn fmt(&self, f: &mut fmt::Formatter<'_>) -> fmt::Result {
        write!(f, "{:?}", self.as_duration())
    }
}

thread_local!(static TLS_LAST_CLEANUP_TIME: Cell<Instant> = Cell::new(Instant::now()));

struct TaskElapsedMap {
    new_index: AtomicUsize,
    maps: [DashMap<u64, Arc<ElapsedTime>>; 2],
    cleanup_interval: Duration,
    last_cleanup_time: Mutex<Instant>,
    cleaning_up: AtomicBool,
}

impl Default for TaskElapsedMap {
    fn default() -> TaskElapsedMap {
        TaskElapsedMap::new(DEFAULT_CLEANUP_OLD_MAP_INTERVAL)
    }
}

impl TaskElapsedMap {
    fn new(cleanup_interval: Duration) -> TaskElapsedMap {
        TaskElapsedMap {
            new_index: AtomicUsize::new(0),
            maps: Default::default(),
            cleanup_interval,
            last_cleanup_time: Mutex::new(now()),
            cleaning_up: AtomicBool::new(false),
        }
    }

    fn get_elapsed(&self, key: u64) -> Arc<ElapsedTime> {
        let new_index = self.new_index.load(SeqCst);
        let new_map = &self.maps[new_index];
        let old_map = &self.maps[new_index ^ 1];
        if let Some(v) = new_map.get(&key) {
            return v.clone();
        }
        let elapsed = match old_map.get(&key) {
            Some(v) => {
                new_map.insert(key, v.clone());
                v.clone()
            }
            _ => {
                let v = new_map.get_or_insert_with(&key, Default::default);
                v.clone()
            }
        };
        TLS_LAST_CLEANUP_TIME.with(|t| {
            if recent().saturating_duration_since(t.get()) > self.cleanup_interval {
                self.maybe_cleanup();
            }
        });
        elapsed
    }

    fn maybe_cleanup(&self) {
        let last_cleanup_time = *self.last_cleanup_time.lock().unwrap();
        let do_cleanup = recent().saturating_duration_since(last_cleanup_time)
            > self.cleanup_interval
            && !self.cleaning_up.compare_and_swap(false, true, SeqCst);
        let last_cleanup_time = if do_cleanup {
            let old_index = self.new_index.load(SeqCst) ^ 1;
            self.maps[old_index].clear();
            self.new_index.store(old_index, SeqCst);
            let now = now();
            *self.last_cleanup_time.lock().unwrap() = now;
            self.cleaning_up.store(false, SeqCst);
            now
        } else {
            last_cleanup_time
        };
        TLS_LAST_CLEANUP_TIME.with(|t| {
            t.set(last_cleanup_time);
        });
    }
}

/// The configurations of multilevel task queues.
pub struct Config {
    name: Option<String>,
    level_time_threshold: [Duration; LEVEL_NUM - 1],
    level0_proportion_target: f64,
}

impl Config {
    /// Sets the name of the multilevel task queue. Metrics of multilevel
    /// task queues are available if name is provided.
    pub fn name(mut self, name: Option<impl Into<String>>) -> Self {
        self.name = name.map(Into::into);
        self
    }

    /// Sets the time threshold of each level. It decides which level a task should be
    /// pushed into.
    #[inline]
    pub fn level_time_threshold(mut self, value: [Duration; LEVEL_NUM - 1]) -> Self {
        self.level_time_threshold = value;
        self
    }

    /// Sets the target proportion of time used by level 0 tasks.
    ///
    /// For example, if the value is set to `0.8`, the queue will try to let level 0
    /// tasks occupy 80% running time.
    ///
    /// The default value is `0.8`.
    #[inline]
    pub fn level0_proportion_target(mut self, value: f64) -> Self {
        self.level0_proportion_target = value;
        self
    }
}

impl Default for Config {
    fn default() -> Config {
        Config {
            name: None,
            level_time_threshold: [Duration::from_millis(5), Duration::from_millis(100)],
            level0_proportion_target: 0.8,
        }
    }
}

/// The builder of a multilevel task queue.
pub struct Builder {
    manager: Arc<LevelManager>,
}

impl Builder {
    /// Creates a multilevel task queue builder from the config.
    pub fn new(config: Config) -> Builder {
        let (level0_elapsed_us, total_elapsed_us, level0_chance) = if let Some(name) = config.name {
            (
                MULTILEVEL_LEVEL_ELAPSED
                    .get_metric_with_label_values(&[&name, "0"])
                    .unwrap(),
                MULTILEVEL_LEVEL_ELAPSED
                    .get_metric_with_label_values(&[&name, "total"])
                    .unwrap(),
                MULTILEVEL_LEVEL0_CHANCE
                    .get_metric_with_label_values(&[&name])
                    .unwrap(),
            )
        } else {
            (
                IntCounter::new("_", "_").unwrap(),
                IntCounter::new("_", "_").unwrap(),
                Gauge::new("_", "_").unwrap(),
            )
        };
        level0_chance.set(INIT_LEVEL0_CHANCE);
        let manager = Arc::new(LevelManager {
            level0_elapsed_us,
            total_elapsed_us,
            task_elapsed_map: Default::default(),
            level_time_threshold: config.level_time_threshold,
            level0_chance,
            level0_proportion_target: config.level0_proportion_target,
            adjusting: AtomicBool::new(false),
            last_level0_elapsed_us: Cell::new(0),
            last_total_elapsed_us: Cell::new(0),
        });
        Builder { manager }
    }

    /// Creates a runner builder for the multilevel task queue with a normal runner builder.
    pub fn runner_builder<B>(&self, inner_runner_builder: B) -> MultilevelRunnerBuilder<B> {
        MultilevelRunnerBuilder {
            inner: inner_runner_builder,
            manager: self.manager.clone(),
        }
    }

    /// Creates the injector and local queues of the multilevel task queue.
    pub(crate) fn build<T: Send + 'static>(
        self,
        local_num: usize,
    ) -> (super::TaskInjector<T>, Vec<LocalQueueBuilder<T>>) {
        let level_injectors: Arc<[Injector<T>; LEVEL_NUM]> =
            Arc::new([Injector::new(), Injector::new(), Injector::new()]);
        let workers: Vec<_> = iter::repeat_with(Worker::new_lifo)
            .take(local_num)
            .collect();
        let stealers: Vec<_> = workers.iter().map(Worker::stealer).collect();
        let locals = workers
            .into_iter()
            .enumerate()
            .map(
                |(self_index, local_queue)| -> Box<dyn FnOnce() -> super::LocalQueue<T> + Send> {
                    let mut stealers: Vec<_> = stealers
                        .iter()
                        .enumerate()
                        .filter(|(index, _)| *index != self_index)
                        .map(|(_, stealer)| stealer.clone())
                        .collect();
                    // Steal with a random start to avoid imbalance.
                    stealers.shuffle(&mut thread_rng());
                    let manager = self.manager.clone();
                    let level_injectors = level_injectors.clone();
                    Box::new(move || {
                        super::LocalQueue(super::LocalQueueInner::Multilevel(LocalQueue {
                            local_queue: Rc::new(local_queue),
                            level_injectors,
                            stealers,
                            manager,
                        }))
                    })
                },
            )
            .collect();
        (
            super::TaskInjector(super::InjectorInner::Multilevel(TaskInjector {
                level_injectors,
                manager: self.manager,
            })),
            locals,
        )
    }
}

thread_local!(static RECENT_NOW: Cell<Instant> = Cell::new(Instant::now()));

/// Returns an instant corresponding to now and updates the thread-local recent
/// now.
fn now() -> Instant {
    let res = Instant::now();
    RECENT_NOW.with(|r| r.set(res));
    res
}

/// Returns the thread-local recent now. It is used to save the cost of calling
/// `Instant::now` frequently.
///
/// You should only use it when the thread-local recent now is recently updated.
fn recent() -> Instant {
    RECENT_NOW.with(|r| r.get())
}

#[cfg(test)]
mod tests {
    use super::*;
    use crate::pool::build_spawn;
    use crate::queue::Extras;

    use std::sync::atomic::AtomicU64;
    use std::thread;

    #[test]
    fn test_task_elapsed_map_increase() {
        let map = TaskElapsedMap::default();
        map.get_elapsed(1).inc_by(Duration::from_secs(1));
        map.get_elapsed(2).inc_by(Duration::from_millis(500));
        map.get_elapsed(1).inc_by(Duration::from_millis(500));
        assert_eq!(
            map.get_elapsed(1).as_duration(),
            Duration::from_millis(1500)
        );
        assert_eq!(map.get_elapsed(2).as_duration(), Duration::from_millis(500));
    }

    #[test]
    fn test_task_elapsed_map_cleanup() {
        let map = TaskElapsedMap::new(Duration::from_millis(200));
        map.get_elapsed(1).inc_by(Duration::from_secs(1));

        // Trigger a cleanup
        thread::sleep(Duration::from_millis(200));
        now(); // Update recent now
        map.get_elapsed(2).inc_by(Duration::from_secs(1));
        // After one cleanup, we can still read the old stats
        assert_eq!(map.get_elapsed(1).as_duration(), Duration::from_secs(1));

        // Trigger a cleanup
        thread::sleep(Duration::from_millis(200));
        now();
        map.get_elapsed(2).inc_by(Duration::from_secs(1));
        // Trigger another cleanup
        thread::sleep(Duration::from_millis(200));
        now();
        map.get_elapsed(2).inc_by(Duration::from_secs(1));
        assert_eq!(map.get_elapsed(2).as_duration(), Duration::from_secs(3));

        // After two cleanups, we won't be able to read the old stats with id = 1
        assert_eq!(map.get_elapsed(1).as_duration(), Duration::from_secs(0));
    }

    #[derive(Debug)]
    struct MockTask {
        sleep_ms: u64,
        extras: Extras,
    }

    impl MockTask {
        fn new(sleep_ms: u64, extras: Extras) -> Self {
            MockTask { sleep_ms, extras }
        }
    }

    impl TaskCell for MockTask {
        fn mut_extras(&mut self) -> &mut Extras {
            &mut self.extras
        }
    }

    struct MockRunner;

    impl Runner for MockRunner {
        type TaskCell = MockTask;

        fn handle(&mut self, _local: &mut Local<MockTask>, task_cell: MockTask) -> bool {
            thread::sleep(Duration::from_millis(task_cell.sleep_ms));
            true
        }
    }

    struct MockRunnerBuilder;

    impl RunnerBuilder for MockRunnerBuilder {
        type Runner = MockRunner;

        fn build(&mut self) -> MockRunner {
            MockRunner
        }
    }

    #[test]
    fn test_schedule_time_is_set() {
        const SLEEP_DUR: Duration = Duration::from_millis(5);

        let builder = Builder::new(Config::default());
        let (injector, locals) = builder.build(1);
        let mut locals: Vec<_> = locals.into_iter().map(|b| b()).collect();
        injector.push(MockTask::new(0, Extras::multilevel_default()));
        thread::sleep(SLEEP_DUR);
        let schedule_time = locals[0].pop().unwrap().schedule_time;
        assert!(schedule_time.elapsed() >= SLEEP_DUR);
    }

    #[test]
    fn test_push_task() {
        let builder = Builder::new(
            Config::default()
                .level_time_threshold([Duration::from_millis(1), Duration::from_millis(100)]),
        );
        let (injector, _) = builder.build(1);
        let injector = injector.into_multilevel();

        // Running time is 50us. It should be pushed to level 0.
        let extras = Extras {
            running_time: Some(Arc::new(ElapsedTime::from_duration(Duration::from_micros(
                50,
            )))),
            ..Extras::multilevel_default()
        };
        injector.push(MockTask::new(1, extras));
        assert_eq!(
            injector.level_injectors[0]
                .steal()
                .success()
                .unwrap()
                .sleep_ms,
            1
        );

        // Running time is 10ms. It should be pushed to level 1.
        let extras = Extras {
            running_time: Some(Arc::new(ElapsedTime::from_duration(Duration::from_millis(
                10,
            )))),
            ..Extras::multilevel_default()
        };
        injector.push(MockTask::new(2, extras));
        assert_eq!(
            injector.level_injectors[1]
                .steal()
                .success()
                .unwrap()
                .sleep_ms,
            2
        );

        // Running time is 1s. It should be pushed to level 2.
        let extras = Extras {
            running_time: Some(Arc::new(ElapsedTime::from_duration(Duration::from_secs(1)))),
            ..Extras::multilevel_default()
        };
        injector.push(MockTask::new(3, extras));
        assert_eq!(
            injector.level_injectors[2]
                .steal()
                .success()
                .unwrap()
                .sleep_ms,
            3
        );

        // Fixed level is set. It should be pushed to the set level.
        let extras = Extras {
            running_time: Some(Arc::new(ElapsedTime::from_duration(Duration::from_secs(1)))),
            fixed_level: Some(1),
            ..Extras::multilevel_default()
        };
        injector.push(MockTask::new(4, extras));
        assert_eq!(
            injector.level_injectors[1]
                .steal()
                .success()
                .unwrap()
                .sleep_ms,
            4
        );
    }

    #[test]
    fn test_pop_by_stealing_injector() {
        let builder = Builder::new(Config::default());
        let (injector, locals) = builder.build(3);
        let injector = injector.into_multilevel();
        let mut locals: Vec<_> = locals.into_iter().map(|b| b()).collect();
        for i in 0..100 {
            injector.push(MockTask::new(i, Extras::multilevel_default()));
        }
        let sum: u64 = (0..100)
            .map(|_| locals[2].pop().unwrap().task_cell.sleep_ms)
            .sum();
        assert_eq!(sum, (0..100).sum());
        assert!(locals.iter_mut().all(|c| c.pop().is_none()));
    }

    #[test]
    fn test_pop_by_steal_others() {
        let builder = Builder::new(Config::default());
        let (injector, locals) = builder.build(3);
        let injector = injector.into_multilevel();
        let mut locals: Vec<_> = locals.into_iter().map(|b| b().into_multilevel()).collect();
        for i in 0..50 {
            injector.push(MockTask::new(i, Extras::multilevel_default()));
        }
        assert!(injector.level_injectors[0]
            .steal_batch(&locals[0].local_queue)
            .is_success());
        for i in 50..100 {
            injector.push(MockTask::new(i, Extras::multilevel_default()));
        }
        assert!(injector.level_injectors[0]
            .steal_batch(&locals[1].local_queue)
            .is_success());
        let sum: u64 = (0..100)
            .map(|_| locals[2].pop().unwrap().task_cell.sleep_ms)
            .sum();
        assert_eq!(sum, (0..100).sum());
        assert!(locals.iter_mut().all(|c| c.pop().is_none()));
    }

    #[test]
    fn test_pop_concurrently() {
        let builder = Builder::new(Config::default());
        let (injector, locals) = builder.build(3);
        for i in 0..10_000 {
            injector.push(MockTask::new(i, Extras::multilevel_default()));
        }
        let sum = Arc::new(AtomicU64::new(0));
        let handles: Vec<_> = locals
            .into_iter()
            .map(|builder| {
                let sum = sum.clone();
                thread::spawn(move || {
                    let mut consumer = builder();
                    while let Some(pop) = consumer.pop() {
                        sum.fetch_add(pop.task_cell.sleep_ms, SeqCst);
                    }
                })
            })
            .collect();
        for handle in handles {
            let _ = handle.join();
        }
        assert_eq!(sum.load(SeqCst), (0..10_000).sum());
    }

    #[test]
    fn test_runner_records_handle_time() {
        let builder = Builder::new(Config::default());
        let mut runner_builder = builder.runner_builder(MockRunnerBuilder);
        let manager = builder.manager.clone();
        let (handle, mut locals) = build_spawn(builder, Default::default());
        let mut runner = runner_builder.build();

        handle.spawn(MockTask::new(100, Extras::new_multilevel(1, None)));
        if let Some(Pop { task_cell, .. }) = locals[0].pop() {
            assert!(runner.handle(&mut locals[0], task_cell));
        }
        assert!(
            manager.task_elapsed_map.get_elapsed(1).as_duration() >= Duration::from_millis(100)
        );
    }

    #[test]
    fn test_adjust_level_chance() {
        // Default level 0 target is 0.8
        let manager = Builder::new(Config::default()).manager;

        // Level 0 running time is lower than expected, level0_chance should
        // increase.
        let level0_chance_before = manager.level0_chance.get();
        manager.level0_elapsed_us.inc_by(500_000);
        manager.total_elapsed_us.inc_by(1_500_000);
        manager.maybe_adjust_chance();
        let level0_chance_after = manager.level0_chance.get();
        assert!(level0_chance_before < level0_chance_after);

        // Level 0 running time is higher than expected, level0_chance should
        // decrease.
        let level0_chance_before = manager.level0_chance.get();
        manager.level0_elapsed_us.inc_by(1_400_000);
        manager.total_elapsed_us.inc_by(1_500_000);
        manager.maybe_adjust_chance();
        let level0_chance_after = manager.level0_chance.get();
        assert!(level0_chance_before > level0_chance_after);

        // Level 0 running time is roughly equivalent to expected,
        // level0_chance should not change.
        let level0_chance_before = manager.level0_chance.get();
        manager.level0_elapsed_us.inc_by(1_210_000);
        manager.total_elapsed_us.inc_by(1_500_000);
        manager.maybe_adjust_chance();
        let level0_chance_after = manager.level0_chance.get();
        assert_eq!(level0_chance_before, level0_chance_after);
    }
}<|MERGE_RESOLUTION|>--- conflicted
+++ resolved
@@ -6,12 +6,8 @@
 //! The task queue requires that the accompanying [`MultilevelRunner`] must be
 //! used to collect necessary information.
 
-<<<<<<< HEAD
 use super::{LocalQueueBuilder, Pop, TaskCell};
-=======
-use super::{Pop, TaskCell};
 use crate::metrics::*;
->>>>>>> fe59cbc6
 use crate::pool::{Local, Runner, RunnerBuilder};
 
 use crossbeam_deque::{Injector, Steal, Stealer, Worker};
@@ -20,14 +16,8 @@
 use prometheus::{Gauge, IntCounter};
 use rand::prelude::*;
 use std::cell::Cell;
-<<<<<<< HEAD
-use std::cmp;
-use std::iter;
 use std::rc::Rc;
-use std::sync::atomic::{AtomicBool, AtomicU32, AtomicU64, AtomicUsize, Ordering::SeqCst};
-=======
 use std::sync::atomic::{AtomicBool, AtomicUsize, Ordering::SeqCst};
->>>>>>> fe59cbc6
 use std::sync::{Arc, Mutex};
 use std::time::{Duration, Instant};
 use std::{f64, fmt, iter};
